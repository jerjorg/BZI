--- conflicted
+++ resolved
@@ -91,13 +91,8 @@
                             subprocess.call("cp " + idata_loc + "/* ./", shell=True)
                             subprocess.call("cp " + home_dir + "/run.sh ./", shell=True)
                             subprocess.call("cp " + home_dir + "/run.py ./", shell=True)
-<<<<<<< HEAD
-                            subprocess.call('chmod +x run.py', shell=True)
-                                                                                        
-=======
                             
                             subprocess.call('chmod +x run.py', shell=True)
-
 
                             # Replace a few values in run.py
                             with open('run.py', 'r') as file :
@@ -108,7 +103,6 @@
                             with open('run.py', 'w') as file:
                                 file.write(filedata)
                                                         
->>>>>>> 0bda07d1
                             # Correctly label this job.
                             # Read in the file.
                             with open('run.sh', 'r') as file :
@@ -1235,14 +1229,6 @@
         location (str): the location of the VASP input files
     """
 
-<<<<<<< HEAD
-    potcar_data = read_potcar(location)
-
-    NBANDS = int(np.sum(potcar_data["ZVAL list"]))
-    EAUG = np.max(potcar_data["EAUG list"])
-
-=======
-
     vasp_data = read_vasp_input(location)
 
     zval = np.sum(vasp_data["ZVAL list"])
@@ -1253,7 +1239,6 @@
     enmax = max(vasp_data["ENMAX list"])
     new_enmax = 2*enmax
     
->>>>>>> 0bda07d1
     incar_file = os.path.join(location, "INCAR")
     system = vasp_data["name of system"]
     with open(incar_file, "w") as file:
